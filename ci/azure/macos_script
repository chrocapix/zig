--- conflicted
+++ resolved
@@ -8,13 +8,9 @@
 brew install s3cmd gcc@8
 
 ZIGDIR="$(pwd)"
-<<<<<<< HEAD
-CACHE_BASENAME="llvm+clang-10.0.0-macos-x86_64-gcc8-release"
-=======
-LLVMVER="9.0.1"
+LLVMVER="10.0.0"
 ARCH="x86_64"
-CACHE_BASENAME="llvm+clang-$LLVMVER-macos-$ARCH-gcc8-release"
->>>>>>> 7e5e767b
+CACHE_BASENAME="llvm+clang+lld-$LLVMVER-$ARCH-macos-gcc8-release"
 PREFIX="$HOME/$CACHE_BASENAME"
 TMPDIR="$HOME/tmpz"
 JOBS="-j2"
@@ -50,30 +46,27 @@
   rm $PREFIX/lib/libz*dylib
 
   cd $TMPDIR
-<<<<<<< HEAD
-  wget https://releases.llvm.org/10.0.0/llvm-10.0.0.src.tar.xz
-  tar xf llvm-10.0.0.src.tar.xz
-  cd llvm-10.0.0.src/
-=======
   wget https://releases.llvm.org/$LLVMVER/llvm-$LLVMVER.src.tar.xz
   tar xf llvm-$LLVMVER.src.tar.xz
   cd llvm-$LLVMVER.src/
->>>>>>> 7e5e767b
   mkdir build
   cd build
   cmake .. -DCMAKE_INSTALL_PREFIX=$PREFIX -DCMAKE_PREFIX_PATH=$PREFIX -DCMAKE_BUILD_TYPE=Release -DLLVM_EXPERIMENTAL_TARGETS_TO_BUILD="AVR" -DLLVM_ENABLE_LIBXML2=OFF -DLLVM_ENABLE_TERMINFO=OFF
   make $JOBS install
 
   cd $TMPDIR
-<<<<<<< HEAD
-  wget https://releases.llvm.org/10.0.0/cfe-10.0.0.src.tar.xz
-  tar xf cfe-10.0.0.src.tar.xz
-  cd cfe-10.0.0.src/
-=======
   wget https://releases.llvm.org/$LLVMVER/cfe-$LLVMVER.src.tar.xz
   tar xf cfe-$LLVMVER.src.tar.xz
   cd cfe-$LLVMVER.src/
->>>>>>> 7e5e767b
+  mkdir build
+  cd build
+  cmake .. -DCMAKE_INSTALL_PREFIX=$PREFIX -DCMAKE_PREFIX_PATH=$PREFIX -DCMAKE_BUILD_TYPE=Release
+  make $JOBS install
+
+  cd $TMPDIR
+  wget https://github.com/llvm/llvm-project/releases/download/llvmorg-$LLVMVER/lld-$LLVMVER.src.tar.xz
+  tar xf lld-$LLVMVER.src.tar.xz
+  cd lld-$LLVMVER.src/
   mkdir build
   cd build
   cmake .. -DCMAKE_INSTALL_PREFIX=$PREFIX -DCMAKE_PREFIX_PATH=$PREFIX -DCMAKE_BUILD_TYPE=Release
