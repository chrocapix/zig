const std = @import("../index.zig");
const math = std.math;
const debug = std.debug;
const assert = debug.assert;
const mem = std.mem;
const builtin = @import("builtin");
const errol = @import("errol/index.zig");

const max_int_digits = 65;

/// Renders fmt string with args, calling output with slices of bytes.
/// If `output` returns an error, the error is returned from `format` and
/// `output` is not called again.
pub fn format(context: var, comptime Errors: type, output: fn(@typeOf(context), []const u8) Errors!void, comptime fmt: []const u8, args: ...) Errors!void {
    const State = enum {
        Start,
        OpenBrace,
        CloseBrace,
        Integer,
        IntegerWidth,
        Float,
        FloatWidth,
        FloatScientific,
        FloatScientificWidth,
        Character,
        Buf,
        BufWidth,
        Bytes,
        BytesWidth,
    };

    comptime var start_index = 0;
    comptime var state = State.Start;
    comptime var next_arg = 0;
    comptime var radix = 0;
    comptime var uppercase = false;
    comptime var width = 0;
    comptime var width_start = 0;

    inline for (fmt) |c, i| {
        switch (state) {
            State.Start => switch (c) {
                '{' => {
                    if (start_index < i) {
                        try output(context, fmt[start_index..i]);
                    }
                    state = State.OpenBrace;
                },
                '}' => {
                    if (start_index < i) {
                        try output(context, fmt[start_index..i]);
                    }
                    state = State.CloseBrace;
                },
                else => {},
            },
            State.OpenBrace => switch (c) {
                '{' => {
                    state = State.Start;
                    start_index = i;
                },
                '}' => {
                    try formatValue(args[next_arg], context, Errors, output);
                    next_arg += 1;
                    state = State.Start;
                    start_index = i + 1;
                },
                'd' => {
                    radix = 10;
                    uppercase = false;
                    width = 0;
                    state = State.Integer;
                },
                'x' => {
                    radix = 16;
                    uppercase = false;
                    width = 0;
                    state = State.Integer;
                },
                'X' => {
                    radix = 16;
                    uppercase = true;
                    width = 0;
                    state = State.Integer;
                },
                'c' => {
                    state = State.Character;
                },
                's' => {
                    state = State.Buf;
                },
                'e' => {
                    state = State.FloatScientific;
                },
                '.' => {
                    state = State.Float;
                },
                'B' => {
                    width = 0;
                    state = State.Bytes;
                },
                else => @compileError("Unknown format character: " ++ []u8{c}),
            },
            State.Buf => switch (c) {
                '}' => {
                    return output(context, args[next_arg]);
                },
                '0' ... '9' => {
                    width_start = i;
                    state = State.BufWidth;
                },
                else => @compileError("Unexpected character in format string: " ++ []u8{c}),
            },
            State.CloseBrace => switch (c) {
                '}' => {
                    state = State.Start;
                    start_index = i;
                },
                else => @compileError("Single '}' encountered in format string"),
            },
            State.Integer => switch (c) {
                '}' => {
                    try formatInt(args[next_arg], radix, uppercase, width, context, Errors, output);
                    next_arg += 1;
                    state = State.Start;
                    start_index = i + 1;
                },
                '0' ... '9' => {
                    width_start = i;
                    state = State.IntegerWidth;
                },
                else => @compileError("Unexpected character in format string: " ++ []u8{c}),
            },
            State.IntegerWidth => switch (c) {
                '}' => {
                    width = comptime (parseUnsigned(usize, fmt[width_start..i], 10) catch unreachable);
                    try formatInt(args[next_arg], radix, uppercase, width, context, Errors, output);
                    next_arg += 1;
                    state = State.Start;
                    start_index = i + 1;
                },
                '0' ... '9' => {},
                else => @compileError("Unexpected character in format string: " ++ []u8{c}),
            },
            State.FloatScientific => switch (c) {
                '}' => {
                    try formatFloatScientific(args[next_arg], null, context, Errors, output);
                    next_arg += 1;
                    state = State.Start;
                    start_index = i + 1;
                },
                '0' ... '9' => {
                    width_start = i;
                    state = State.FloatScientificWidth;
                },
                else => @compileError("Unexpected character in format string: " ++ []u8{c}),
            },
            State.FloatScientificWidth => switch (c) {
                '}' => {
                    width = comptime (parseUnsigned(usize, fmt[width_start..i], 10) catch unreachable);
                    try formatFloatScientific(args[next_arg], width, context, Errors, output);
                    next_arg += 1;
                    state = State.Start;
                    start_index = i + 1;
                },
                '0' ... '9' => {},
                else => @compileError("Unexpected character in format string: " ++ []u8{c}),
            },
            State.Float => switch (c) {
                '}' => {
                    try formatFloatDecimal(args[next_arg], null, context, Errors, output);
                    next_arg += 1;
                    state = State.Start;
                    start_index = i + 1;
                },
                '0' ... '9' => {
                    width_start = i;
                    state = State.FloatWidth;
                },
                else => @compileError("Unexpected character in format string: " ++ []u8{c}),
            },
            State.FloatWidth => switch (c) {
                '}' => {
                    width = comptime (parseUnsigned(usize, fmt[width_start..i], 10) catch unreachable);
                    try formatFloatDecimal(args[next_arg], width, context, Errors, output);
                    next_arg += 1;
                    state = State.Start;
                    start_index = i + 1;
                },
                '0' ... '9' => {},
                else => @compileError("Unexpected character in format string: " ++ []u8{c}),
            },
            State.BufWidth => switch (c) {
                '}' => {
                    width = comptime (parseUnsigned(usize, fmt[width_start..i], 10) catch unreachable);
                    try formatBuf(args[next_arg], width, context, Errors, output);
                    next_arg += 1;
                    state = State.Start;
                    start_index = i + 1;
                },
                '0' ... '9' => {},
                else => @compileError("Unexpected character in format string: " ++ []u8{c}),
            },
            State.Character => switch (c) {
                '}' => {
                    try formatAsciiChar(args[next_arg], context, Errors, output);
                    next_arg += 1;
                    state = State.Start;
                    start_index = i + 1;
                },
                else => @compileError("Unexpected character in format string: " ++ []u8{c}),
            },
            State.Bytes => switch (c) {
                '}' => {
                    try formatBytes(args[next_arg], 0, context, Errors, output);
                    next_arg += 1;
                    state = State.Start;
                    start_index = i + 1;
                },
                '0' ... '9' => {
                    width_start = i;
                    state = State.BytesWidth;
                },
                else => @compileError("Unexpected character in format string: " ++ []u8{c}),
            },
            State.BytesWidth => switch (c) {
                '}' => {
                    width = comptime (parseUnsigned(usize, fmt[width_start..i], 10) catch unreachable);
                    try formatBytes(args[next_arg], width, context, Errors, output);
                    next_arg += 1;
                    state = State.Start;
                    start_index = i + 1;
                },
                '0' ... '9' => {},
                else => @compileError("Unexpected character in format string: " ++ []u8{c}),
            },
        }
    }
    comptime {
        if (args.len != next_arg) {
            @compileError("Unused arguments");
        }
        if (state != State.Start) {
            @compileError("Incomplete format string: " ++ fmt);
        }
    }
    if (start_index < fmt.len) {
        try output(context, fmt[start_index..]);
    }
}

pub fn formatValue(value: var, context: var, comptime Errors: type, output: fn(@typeOf(context), []const u8) Errors!void) Errors!void {
    const T = @typeOf(value);
    switch (@typeId(T)) {
        builtin.TypeId.Int => {
            return formatInt(value, 10, false, 0, context, Errors, output);
        },
        builtin.TypeId.Float => {
            return formatFloatScientific(value, null, context, Errors, output);
        },
        builtin.TypeId.Void => {
            return output(context, "void");
        },
        builtin.TypeId.Bool => {
            return output(context, if (value) "true" else "false");
        },
        builtin.TypeId.Nullable => {
            if (value) |payload| {
                return formatValue(payload, context, Errors, output);
            } else {
                return output(context, "null");
            }
        },
        builtin.TypeId.ErrorUnion => {
            if (value) |payload| {
                return formatValue(payload, context, Errors, output);
            } else |err| {
                return formatValue(err, context, Errors, output);
            }
        },
        builtin.TypeId.ErrorSet => {
            try output(context, "error.");
            return output(context, @errorName(value));
        },
        builtin.TypeId.Pointer => {
            if (@typeId(T.Child) == builtin.TypeId.Array and T.Child.Child == u8) {
                return output(context, (value.*)[0..]);
            } else {
                return format(context, Errors, output, "{}@{x}", @typeName(T.Child), @ptrToInt(value));
            }
        },
        else => if (@canImplicitCast([]const u8, value)) {
            const casted_value = ([]const u8)(value);
            return output(context, casted_value);
        } else {
            @compileError("Unable to format type '" ++ @typeName(T) ++ "'");
        },
    }
}

pub fn formatAsciiChar(c: u8, context: var, comptime Errors: type, output: fn(@typeOf(context), []const u8) Errors!void) Errors!void {
    return output(context, (&c)[0..1]);
}

pub fn formatBuf(buf: []const u8, width: usize, context: var, comptime Errors: type, output: fn(@typeOf(context), []const u8) Errors!void) Errors!void {
    try output(context, buf);

    var leftover_padding = if (width > buf.len) (width - buf.len) else return;
    const pad_byte: u8 = ' ';
    while (leftover_padding > 0) : (leftover_padding -= 1) {
        try output(context, (&pad_byte)[0..1]);
    }
}

// Print a float in scientific notation to the specified precision. Null uses full precision.
// It should be the case that every full precision, printed value can be re-parsed back to the
// same type unambiguously.
pub fn formatFloatScientific(value: var, maybe_precision: ?usize, context: var, comptime Errors: type, output: fn(@typeOf(context), []const u8) Errors!void) Errors!void {
    var x = f64(value);

    // Errol doesn't handle these special cases.
    if (math.signbit(x)) {
        try output(context, "-");
        x = -x;
    }

    if (math.isNan(x)) {
        return output(context, "nan");
    }
    if (math.isPositiveInf(x)) {
        return output(context, "inf");
    }
    if (x == 0.0) {
        try output(context, "0");

        if (maybe_precision) |precision| {
            if (precision != 0) {
                try output(context, ".");
                var i: usize = 0;
                while (i < precision) : (i += 1) {
                    try output(context, "0");
                }
            }
        } else {
            try output(context, ".0");
        }

        try output(context, "e+00");
        return;
    }

    var buffer: [32]u8 = undefined;
    var float_decimal = errol.errol3(x, buffer[0..]);

    if (maybe_precision) |precision| {
        errol.roundToPrecision(&float_decimal, precision, errol.RoundMode.Scientific);

        try output(context, float_decimal.digits[0..1]);

        // {e0} case prints no `.`
        if (precision != 0) {
            try output(context, ".");

            var printed: usize = 0;
            if (float_decimal.digits.len > 1) {
                const num_digits = math.min(float_decimal.digits.len, precision + 1);
                try output(context, float_decimal.digits[1..num_digits]);
                printed += num_digits - 1;
            }

            while (printed < precision) : (printed += 1) {
                try output(context, "0");
            }
        }
    } else {
        try output(context, float_decimal.digits[0..1]);
        try output(context, ".");
        if (float_decimal.digits.len > 1) {
            const num_digits = if (@typeOf(value) == f32) math.min(usize(9), float_decimal.digits.len) else float_decimal.digits.len;

            try output(context, float_decimal.digits[1..num_digits]);
        } else {
            try output(context, "0");
        }
    }

    try output(context, "e");
    const exp = float_decimal.exp - 1;

    if (exp >= 0) {
        try output(context, "+");
        if (exp > -10 and exp < 10) {
            try output(context, "0");
        }
        try formatInt(exp, 10, false, 0, context, Errors, output);
    } else {
        try output(context, "-");
        if (exp > -10 and exp < 10) {
            try output(context, "0");
        }
        try formatInt(-exp, 10, false, 0, context, Errors, output);
    }
}

// Print a float of the format x.yyyyy where the number of y is specified by the precision argument.
// By default floats are printed at full precision (no rounding).
pub fn formatFloatDecimal(value: var, maybe_precision: ?usize, context: var, comptime Errors: type, output: fn(@typeOf(context), []const u8) Errors!void) Errors!void {
    var x = f64(value);

    // Errol doesn't handle these special cases.
    if (math.signbit(x)) {
        try output(context, "-");
        x = -x;
    }

    if (math.isNan(x)) {
        return output(context, "nan");
    }
    if (math.isPositiveInf(x)) {
        return output(context, "inf");
    }
    if (x == 0.0) {
        try output(context, "0");

        if (maybe_precision) |precision| {
            if (precision != 0) {
                try output(context, ".");
                var i: usize = 0;
                while (i < precision) : (i += 1) {
                    try output(context, "0");
                }
            } else {
                try output(context, ".0");
            }
        } else {
            try output(context, "0");
        }

        return;
    }

    // non-special case, use errol3
    var buffer: [32]u8 = undefined;
    var float_decimal = errol.errol3(x, buffer[0..]);

    if (maybe_precision) |precision| {
        errol.roundToPrecision(&float_decimal, precision, errol.RoundMode.Decimal);

        // exp < 0 means the leading is always 0 as errol result is normalized.
        var num_digits_whole = if (float_decimal.exp > 0) usize(float_decimal.exp) else 0;

        // the actual slice into the buffer, we may need to zero-pad between num_digits_whole and this.
        var num_digits_whole_no_pad = math.min(num_digits_whole, float_decimal.digits.len);

        if (num_digits_whole > 0) {
            // We may have to zero pad, for instance 1e4 requires zero padding.
            try output(context, float_decimal.digits[0..num_digits_whole_no_pad]);

            var i = num_digits_whole_no_pad;
            while (i < num_digits_whole) : (i += 1) {
                try output(context, "0");
            }
        } else {
            try output(context, "0");
        }

        // {.0} special case doesn't want a trailing '.'
        if (precision == 0) {
            return;
        }

        try output(context, ".");

        // Keep track of fractional count printed for case where we pre-pad then post-pad with 0's.
        var printed: usize = 0;

        // Zero-fill until we reach significant digits or run out of precision.
        if (float_decimal.exp <= 0) {
            const zero_digit_count = usize(-float_decimal.exp);
            const zeros_to_print = math.min(zero_digit_count, precision);

            var i: usize = 0;
            while (i < zeros_to_print) : (i += 1) {
                try output(context, "0");
                printed += 1;
            }

            if (printed >= precision) {
                return;
            }
        }

        // Remaining fractional portion, zero-padding if insufficient.
        debug.assert(precision >= printed);
        if (num_digits_whole_no_pad + precision - printed < float_decimal.digits.len) {
            try output(context, float_decimal.digits[num_digits_whole_no_pad..num_digits_whole_no_pad + precision - printed]);
            return;
        } else {
            try output(context, float_decimal.digits[num_digits_whole_no_pad..]);
            printed += float_decimal.digits.len - num_digits_whole_no_pad;

            while (printed < precision) : (printed += 1) {
                try output(context, "0");
            }
        }
    } else {
        // exp < 0 means the leading is always 0 as errol result is normalized.
        var num_digits_whole = if (float_decimal.exp > 0) usize(float_decimal.exp) else 0;

        // the actual slice into the buffer, we may need to zero-pad between num_digits_whole and this.
        var num_digits_whole_no_pad = math.min(num_digits_whole, float_decimal.digits.len);

        if (num_digits_whole > 0) {
            // We may have to zero pad, for instance 1e4 requires zero padding.
            try output(context, float_decimal.digits[0..num_digits_whole_no_pad]);

            var i = num_digits_whole_no_pad;
            while (i < num_digits_whole) : (i += 1) {
                try output(context, "0");
            }
        } else {
            try output(context, "0");
        }

        // Omit `.` if no fractional portion
        if (float_decimal.exp >= 0 and num_digits_whole_no_pad == float_decimal.digits.len) {
            return;
        }

        try output(context, ".");

        // Zero-fill until we reach significant digits or run out of precision.
        if (float_decimal.exp < 0) {
            const zero_digit_count = usize(-float_decimal.exp);

            var i: usize = 0;
            while (i < zero_digit_count) : (i += 1) {
                try output(context, "0");
            }
        }

        try output(context, float_decimal.digits[num_digits_whole_no_pad..]);
    }
}

<<<<<<< HEAD
pub fn formatInt(value: var, base: u8, uppercase: bool, width: usize, context: var, comptime Errors: type, output: fn(@typeOf(context), []const u8) Errors!void) Errors!void {
=======
pub fn formatBytes(value: var, width: ?usize,
    context: var, comptime Errors: type, output: fn(@typeOf(context), []const u8)Errors!void) Errors!void
{
    if (value == 0) {
        return output(context, "0B");
    }

    const mags = " KMGTPEZY";
    const magnitude = math.min(math.log2(value) / 10, mags.len - 1);
    const new_value = f64(value) / math.pow(f64, 1024, f64(magnitude));
    const suffix = mags[magnitude];

    try formatFloatDecimal(new_value, width, context, Errors, output);

    if (suffix != ' ') {
        try output(context, (&suffix)[0..1]);
    }
    return output(context, "B");
}

pub fn formatInt(value: var, base: u8, uppercase: bool, width: usize,
    context: var, comptime Errors: type, output: fn(@typeOf(context), []const u8)Errors!void) Errors!void
{
>>>>>>> 492a214d
    if (@typeOf(value).is_signed) {
        return formatIntSigned(value, base, uppercase, width, context, Errors, output);
    } else {
        return formatIntUnsigned(value, base, uppercase, width, context, Errors, output);
    }
}

fn formatIntSigned(value: var, base: u8, uppercase: bool, width: usize, context: var, comptime Errors: type, output: fn(@typeOf(context), []const u8) Errors!void) Errors!void {
    const uint = @IntType(false, @typeOf(value).bit_count);
    if (value < 0) {
        const minus_sign: u8 = '-';
        try output(context, (&minus_sign)[0..1]);
        const new_value = uint(-(value + 1)) + 1;
        const new_width = if (width == 0) 0 else (width - 1);
        return formatIntUnsigned(new_value, base, uppercase, new_width, context, Errors, output);
    } else if (width == 0) {
        return formatIntUnsigned(uint(value), base, uppercase, width, context, Errors, output);
    } else {
        const plus_sign: u8 = '+';
        try output(context, (&plus_sign)[0..1]);
        const new_value = uint(value);
        const new_width = if (width == 0) 0 else (width - 1);
        return formatIntUnsigned(new_value, base, uppercase, new_width, context, Errors, output);
    }
}

fn formatIntUnsigned(value: var, base: u8, uppercase: bool, width: usize, context: var, comptime Errors: type, output: fn(@typeOf(context), []const u8) Errors!void) Errors!void {
    // max_int_digits accounts for the minus sign. when printing an unsigned
    // number we don't need to do that.
    var buf: [max_int_digits - 1]u8 = undefined;
    var a = if (@sizeOf(@typeOf(value)) == 1) u8(value) else value;
    var index: usize = buf.len;

    while (true) {
        const digit = a % base;
        index -= 1;
        buf[index] = digitToChar(u8(digit), uppercase);
        a /= base;
        if (a == 0) break;
    }

    const digits_buf = buf[index..];
    const padding = if (width > digits_buf.len) (width - digits_buf.len) else 0;

    if (padding > index) {
        const zero_byte: u8 = '0';
        var leftover_padding = padding - index;
        while (true) {
            try output(context, (&zero_byte)[0..1]);
            leftover_padding -= 1;
            if (leftover_padding == 0) break;
        }
        mem.set(u8, buf[0..index], '0');
        return output(context, buf);
    } else {
        const padded_buf = buf[index - padding..];
        mem.set(u8, padded_buf[0..padding], '0');
        return output(context, padded_buf);
    }
}

pub fn formatIntBuf(out_buf: []u8, value: var, base: u8, uppercase: bool, width: usize) usize {
    var context = FormatIntBuf{
        .out_buf = out_buf,
        .index = 0,
    };
    formatInt(value, base, uppercase, width, &context, error{}, formatIntCallback) catch unreachable;
    return context.index;
}
const FormatIntBuf = struct {
    out_buf: []u8,
    index: usize,
};
fn formatIntCallback(context: &FormatIntBuf, bytes: []const u8) (error{}!void) {
    mem.copy(u8, context.out_buf[context.index..], bytes);
    context.index += bytes.len;
}

pub fn parseInt(comptime T: type, buf: []const u8, radix: u8) !T {
    if (!T.is_signed) return parseUnsigned(T, buf, radix);
    if (buf.len == 0) return T(0);
    if (buf[0] == '-') {
        return math.negate(try parseUnsigned(T, buf[1..], radix));
    } else if (buf[0] == '+') {
        return parseUnsigned(T, buf[1..], radix);
    } else {
        return parseUnsigned(T, buf, radix);
    }
}

test "fmt.parseInt" {
    assert((parseInt(i32, "-10", 10) catch unreachable) == -10);
    assert((parseInt(i32, "+10", 10) catch unreachable) == 10);
    assert(if (parseInt(i32, " 10", 10)) |_| false else |err| err == error.InvalidCharacter);
    assert(if (parseInt(i32, "10 ", 10)) |_| false else |err| err == error.InvalidCharacter);
    assert(if (parseInt(u32, "-10", 10)) |_| false else |err| err == error.InvalidCharacter);
    assert((parseInt(u8, "255", 10) catch unreachable) == 255);
    assert(if (parseInt(u8, "256", 10)) |_| false else |err| err == error.Overflow);
}

const ParseUnsignedError = error{
    /// The result cannot fit in the type specified
    Overflow,

    /// The input had a byte that was not a digit
    InvalidCharacter,
};

pub fn parseUnsigned(comptime T: type, buf: []const u8, radix: u8) ParseUnsignedError!T {
    var x: T = 0;

    for (buf) |c| {
        const digit = try charToDigit(c, radix);
        x = try math.mul(T, x, radix);
        x = try math.add(T, x, digit);
    }

    return x;
}

pub fn charToDigit(c: u8, radix: u8) (error{InvalidCharacter}!u8) {
    const value = switch (c) {
        '0' ... '9' => c - '0',
        'A' ... 'Z' => c - 'A' + 10,
        'a' ... 'z' => c - 'a' + 10,
        else => return error.InvalidCharacter,
    };

    if (value >= radix) return error.InvalidCharacter;

    return value;
}

fn digitToChar(digit: u8, uppercase: bool) u8 {
    return switch (digit) {
        0 ... 9 => digit + '0',
        10 ... 35 => digit + ((if (uppercase) u8('A') else u8('a')) - 10),
        else => unreachable,
    };
}

const BufPrintContext = struct {
    remaining: []u8,
};

fn bufPrintWrite(context: &BufPrintContext, bytes: []const u8) !void {
    if (context.remaining.len < bytes.len) return error.BufferTooSmall;
    mem.copy(u8, context.remaining, bytes);
    context.remaining = context.remaining[bytes.len..];
}

pub fn bufPrint(buf: []u8, comptime fmt: []const u8, args: ...) ![]u8 {
    var context = BufPrintContext{ .remaining = buf };
    try format(&context, error{BufferTooSmall}, bufPrintWrite, fmt, args);
    return buf[0..buf.len - context.remaining.len];
}

pub fn allocPrint(allocator: &mem.Allocator, comptime fmt: []const u8, args: ...) ![]u8 {
    var size: usize = 0;
    format(&size, error{}, countSize, fmt, args) catch |err| switch (err) {
    };
    const buf = try allocator.alloc(u8, size);
    return bufPrint(buf, fmt, args);
}

fn countSize(size: &usize, bytes: []const u8) (error{}!void) {
    size.* += bytes.len;
}

test "buf print int" {
    var buffer: [max_int_digits]u8 = undefined;
    const buf = buffer[0..];
    assert(mem.eql(u8, bufPrintIntToSlice(buf, i32(-12345678), 2, false, 0), "-101111000110000101001110"));
    assert(mem.eql(u8, bufPrintIntToSlice(buf, i32(-12345678), 10, false, 0), "-12345678"));
    assert(mem.eql(u8, bufPrintIntToSlice(buf, i32(-12345678), 16, false, 0), "-bc614e"));
    assert(mem.eql(u8, bufPrintIntToSlice(buf, i32(-12345678), 16, true, 0), "-BC614E"));

    assert(mem.eql(u8, bufPrintIntToSlice(buf, u32(12345678), 10, true, 0), "12345678"));

    assert(mem.eql(u8, bufPrintIntToSlice(buf, u32(666), 10, false, 6), "000666"));
    assert(mem.eql(u8, bufPrintIntToSlice(buf, u32(0x1234), 16, false, 6), "001234"));
    assert(mem.eql(u8, bufPrintIntToSlice(buf, u32(0x1234), 16, false, 1), "1234"));

    assert(mem.eql(u8, bufPrintIntToSlice(buf, i32(42), 10, false, 3), "+42"));
    assert(mem.eql(u8, bufPrintIntToSlice(buf, i32(-42), 10, false, 3), "-42"));
}

fn bufPrintIntToSlice(buf: []u8, value: var, base: u8, uppercase: bool, width: usize) []u8 {
    return buf[0..formatIntBuf(buf, value, base, uppercase, width)];
}

test "parse u64 digit too big" {
    _ = parseUnsigned(u64, "123a", 10) catch |err| {
        if (err == error.InvalidCharacter) return;
        unreachable;
    };
    unreachable;
}

test "parse unsigned comptime" {
    comptime {
        assert((try parseUnsigned(usize, "2", 10)) == 2);
    }
}

test "fmt.format" {
    {
        var buf1: [32]u8 = undefined;
        const value: ?i32 = 1234;
        const result = try bufPrint(buf1[0..], "nullable: {}\n", value);
        assert(mem.eql(u8, result, "nullable: 1234\n"));
    }
    {
        var buf1: [32]u8 = undefined;
        const value: ?i32 = null;
        const result = try bufPrint(buf1[0..], "nullable: {}\n", value);
        assert(mem.eql(u8, result, "nullable: null\n"));
    }
    {
        var buf1: [32]u8 = undefined;
        const value: error!i32 = 1234;
        const result = try bufPrint(buf1[0..], "error union: {}\n", value);
        assert(mem.eql(u8, result, "error union: 1234\n"));
    }
    {
        var buf1: [32]u8 = undefined;
        const value: error!i32 = error.InvalidChar;
        const result = try bufPrint(buf1[0..], "error union: {}\n", value);
        assert(mem.eql(u8, result, "error union: error.InvalidChar\n"));
    }
    {
        var buf1: [32]u8 = undefined;
        const value: u3 = 0b101;
        const result = try bufPrint(buf1[0..], "u3: {}\n", value);
        assert(mem.eql(u8, result, "u3: 5\n"));
    }
    {
        var buf1: [32]u8 = undefined;
        const value: usize = 63 * 1024 * 1024;
        const result = try bufPrint(buf1[0..], "file size: {B}\n", value);
        assert(mem.eql(u8, result, "file size: 63MB\n"));
    }
    {
        // Dummy field because of https://github.com/zig-lang/zig/issues/557.
        const Struct = struct {
            unused: u8,
        };
        var buf1: [32]u8 = undefined;
        const value = Struct{ .unused = 42 };
        const result = try bufPrint(buf1[0..], "pointer: {}\n", &value);
        assert(mem.startsWith(u8, result, "pointer: Struct@"));
    }
    {
        var buf1: [32]u8 = undefined;
        const value: f32 = 1.34;
        const result = try bufPrint(buf1[0..], "f32: {e}\n", value);
        assert(mem.eql(u8, result, "f32: 1.34000003e+00\n"));
    }
    {
        var buf1: [32]u8 = undefined;
        const value: f32 = 12.34;
        const result = try bufPrint(buf1[0..], "f32: {e}\n", value);
        assert(mem.eql(u8, result, "f32: 1.23400001e+01\n"));
    }
    {
        var buf1: [32]u8 = undefined;
        const value: f64 = -12.34e10;
        const result = try bufPrint(buf1[0..], "f64: {e}\n", value);
        assert(mem.eql(u8, result, "f64: -1.234e+11\n"));
    }
    {
        // This fails on release due to a minor rounding difference.
        // --release-fast outputs 9.999960000000001e-40 vs. the expected.
        if (builtin.mode == builtin.Mode.Debug) {
            var buf1: [32]u8 = undefined;
            const value: f64 = 9.999960e-40;
            const result = try bufPrint(buf1[0..], "f64: {e}\n", value);
            assert(mem.eql(u8, result, "f64: 9.99996e-40\n"));
        }
    }
    {
        var buf1: [32]u8 = undefined;
        const value: f64 = 1.409706e-42;
        const result = try bufPrint(buf1[0..], "f64: {e5}\n", value);
        assert(mem.eql(u8, result, "f64: 1.40971e-42\n"));
    }
    {
        var buf1: [32]u8 = undefined;
        const value: f64 = @bitCast(f32, u32(814313563));
        const result = try bufPrint(buf1[0..], "f64: {e5}\n", value);
        assert(mem.eql(u8, result, "f64: 1.00000e-09\n"));
    }
    {
        var buf1: [32]u8 = undefined;
        const value: f64 = @bitCast(f32, u32(1006632960));
        const result = try bufPrint(buf1[0..], "f64: {e5}\n", value);
        assert(mem.eql(u8, result, "f64: 7.81250e-03\n"));
    }
    {
        // libc rounds 1.000005e+05 to 1.00000e+05 but zig does 1.00001e+05.
        // In fact, libc doesn't round a lot of 5 cases up when one past the precision point.
        var buf1: [32]u8 = undefined;
        const value: f64 = @bitCast(f32, u32(1203982400));
        const result = try bufPrint(buf1[0..], "f64: {e5}\n", value);
        assert(mem.eql(u8, result, "f64: 1.00001e+05\n"));
    }
    {
        var buf1: [32]u8 = undefined;
        const result = try bufPrint(buf1[0..], "f64: {}\n", math.nan_f64);
        assert(mem.eql(u8, result, "f64: nan\n"));
    }
    {
        var buf1: [32]u8 = undefined;
        const result = try bufPrint(buf1[0..], "f64: {}\n", -math.nan_f64);
        assert(mem.eql(u8, result, "f64: -nan\n"));
    }
    {
        var buf1: [32]u8 = undefined;
        const result = try bufPrint(buf1[0..], "f64: {}\n", math.inf_f64);
        assert(mem.eql(u8, result, "f64: inf\n"));
    }
    {
        var buf1: [32]u8 = undefined;
        const result = try bufPrint(buf1[0..], "f64: {}\n", -math.inf_f64);
        assert(mem.eql(u8, result, "f64: -inf\n"));
    }
    {
        var buf1: [64]u8 = undefined;
        const value: f64 = 1.52314e+29;
        const result = try bufPrint(buf1[0..], "f64: {.}\n", value);
        assert(mem.eql(u8, result, "f64: 152314000000000000000000000000\n"));
    }
    {
        var buf1: [32]u8 = undefined;
        const value: f32 = 1.1234;
        const result = try bufPrint(buf1[0..], "f32: {.1}\n", value);
        assert(mem.eql(u8, result, "f32: 1.1\n"));
    }
    {
        var buf1: [32]u8 = undefined;
        const value: f32 = 1234.567;
        const result = try bufPrint(buf1[0..], "f32: {.2}\n", value);
        assert(mem.eql(u8, result, "f32: 1234.57\n"));
    }
    {
        var buf1: [32]u8 = undefined;
        const value: f32 = -11.1234;
        const result = try bufPrint(buf1[0..], "f32: {.4}\n", value);
        // -11.1234 is converted to f64 -11.12339... internally (errol3() function takes f64).
        // -11.12339... is rounded back up to -11.1234
        assert(mem.eql(u8, result, "f32: -11.1234\n"));
    }
    {
        var buf1: [32]u8 = undefined;
        const value: f32 = 91.12345;
        const result = try bufPrint(buf1[0..], "f32: {.5}\n", value);
        assert(mem.eql(u8, result, "f32: 91.12345\n"));
    }
    {
        var buf1: [32]u8 = undefined;
        const value: f64 = 91.12345678901235;
        const result = try bufPrint(buf1[0..], "f64: {.10}\n", value);
        assert(mem.eql(u8, result, "f64: 91.1234567890\n"));
    }
    {
        var buf1: [32]u8 = undefined;
        const value: f64 = 0.0;
        const result = try bufPrint(buf1[0..], "f64: {.5}\n", value);
        assert(mem.eql(u8, result, "f64: 0.00000\n"));
    }
    {
        var buf1: [32]u8 = undefined;
        const value: f64 = 5.700;
        const result = try bufPrint(buf1[0..], "f64: {.0}\n", value);
        assert(mem.eql(u8, result, "f64: 6\n"));
    }
    {
        var buf1: [32]u8 = undefined;
        const value: f64 = 9.999;
        const result = try bufPrint(buf1[0..], "f64: {.1}\n", value);
        assert(mem.eql(u8, result, "f64: 10.0\n"));
    }
    {
        var buf1: [32]u8 = undefined;
        const value: f64 = 1.0;
        const result = try bufPrint(buf1[0..], "f64: {.3}\n", value);
        assert(mem.eql(u8, result, "f64: 1.000\n"));
    }
    {
        var buf1: [32]u8 = undefined;
        const value: f64 = 0.0003;
        const result = try bufPrint(buf1[0..], "f64: {.8}\n", value);
        assert(mem.eql(u8, result, "f64: 0.00030000\n"));
    }
    {
        var buf1: [32]u8 = undefined;
        const value: f64 = 1.40130e-45;
        const result = try bufPrint(buf1[0..], "f64: {.5}\n", value);
        assert(mem.eql(u8, result, "f64: 0.00000\n"));
    }
    {
        var buf1: [32]u8 = undefined;
        const value: f64 = 9.999960e-40;
        const result = try bufPrint(buf1[0..], "f64: {.5}\n", value);
        assert(mem.eql(u8, result, "f64: 0.00000\n"));
    }
    // libc checks
    {
        var buf1: [32]u8 = undefined;
        const value: f64 = f64(@bitCast(f32, u32(916964781)));
        const result = try bufPrint(buf1[0..], "f64: {.5}\n", value);
        assert(mem.eql(u8, result, "f64: 0.00001\n"));
    }
    {
        var buf1: [32]u8 = undefined;
        const value: f64 = f64(@bitCast(f32, u32(925353389)));
        const result = try bufPrint(buf1[0..], "f64: {.5}\n", value);
        assert(mem.eql(u8, result, "f64: 0.00001\n"));
    }
    {
        var buf1: [32]u8 = undefined;
        const value: f64 = f64(@bitCast(f32, u32(1036831278)));
        const result = try bufPrint(buf1[0..], "f64: {.5}\n", value);
        assert(mem.eql(u8, result, "f64: 0.10000\n"));
    }
    {
        var buf1: [32]u8 = undefined;
        const value: f64 = f64(@bitCast(f32, u32(1065353133)));
        const result = try bufPrint(buf1[0..], "f64: {.5}\n", value);
        assert(mem.eql(u8, result, "f64: 1.00000\n"));
    }
    {
        var buf1: [32]u8 = undefined;
        const value: f64 = f64(@bitCast(f32, u32(1092616192)));
        const result = try bufPrint(buf1[0..], "f64: {.5}\n", value);
        assert(mem.eql(u8, result, "f64: 10.00000\n"));
    }
    // libc differences
    {
        var buf1: [32]u8 = undefined;
        // This is 0.015625 exactly according to gdb. We thus round down,
        // however glibc rounds up for some reason. This occurs for all
        // floats of the form x.yyyy25 on a precision point.
        const value: f64 = f64(@bitCast(f32, u32(1015021568)));
        const result = try bufPrint(buf1[0..], "f64: {.5}\n", value);
        assert(mem.eql(u8, result, "f64: 0.01563\n"));
    }
    // std-windows-x86_64-Debug-bare test case fails
    {
        // errol3 rounds to ... 630 but libc rounds to ...632. Grisu3
        // also rounds to 630 so I'm inclined to believe libc is not
        // optimal here.
        var buf1: [32]u8 = undefined;
        const value: f64 = f64(@bitCast(f32, u32(1518338049)));
        const result = try bufPrint(buf1[0..], "f64: {.5}\n", value);
        assert(mem.eql(u8, result, "f64: 18014400656965630.00000\n"));
    }
}

pub fn trim(buf: []const u8) []const u8 {
    var start: usize = 0;
    while (start < buf.len and isWhiteSpace(buf[start])) : (start += 1) {}

    var end: usize = buf.len;
    while (true) {
        if (end > start) {
            const new_end = end - 1;
            if (isWhiteSpace(buf[new_end])) {
                end = new_end;
                continue;
            }
        }
        break;
    }
    return buf[start..end];
}

test "fmt.trim" {
    assert(mem.eql(u8, "abc", trim("\n  abc  \t")));
    assert(mem.eql(u8, "", trim("   ")));
    assert(mem.eql(u8, "", trim("")));
    assert(mem.eql(u8, "abc", trim(" abc")));
    assert(mem.eql(u8, "abc", trim("abc ")));
}

pub fn isWhiteSpace(byte: u8) bool {
    return switch (byte) {
        ' ',
        '\t',
        '\n',
        '\r' => true,
        else => false,
    };
}<|MERGE_RESOLUTION|>--- conflicted
+++ resolved
@@ -543,9 +543,6 @@
     }
 }
 
-<<<<<<< HEAD
-pub fn formatInt(value: var, base: u8, uppercase: bool, width: usize, context: var, comptime Errors: type, output: fn(@typeOf(context), []const u8) Errors!void) Errors!void {
-=======
 pub fn formatBytes(value: var, width: ?usize,
     context: var, comptime Errors: type, output: fn(@typeOf(context), []const u8)Errors!void) Errors!void
 {
@@ -569,7 +566,6 @@
 pub fn formatInt(value: var, base: u8, uppercase: bool, width: usize,
     context: var, comptime Errors: type, output: fn(@typeOf(context), []const u8)Errors!void) Errors!void
 {
->>>>>>> 492a214d
     if (@typeOf(value).is_signed) {
         return formatIntSigned(value, base, uppercase, width, context, Errors, output);
     } else {
